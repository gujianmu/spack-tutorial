package_list.html
command_index.rst
spack*.rst
llnl*.rst
_build
<<<<<<< HEAD
*~
=======
__pycache__
>>>>>>> 732a8c1d
<|MERGE_RESOLUTION|>--- conflicted
+++ resolved
@@ -3,8 +3,5 @@
 spack*.rst
 llnl*.rst
 _build
-<<<<<<< HEAD
 *~
-=======
-__pycache__
->>>>>>> 732a8c1d
+__pycache__